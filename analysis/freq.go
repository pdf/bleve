--- conflicted
+++ resolved
@@ -28,15 +28,12 @@
 	Locations []*TokenLocation
 }
 
-<<<<<<< HEAD
 func (tf *TokenFreq) Frequency() int {
 	return len(tf.Locations)
 }
 
-=======
 // TokenFrequencies maps document terms to their combined frequencies from all
 // fields.
->>>>>>> 1a978a45
 type TokenFrequencies map[string]*TokenFreq
 
 func (tfs TokenFrequencies) MergeAll(remoteField string, other TokenFrequencies) {
